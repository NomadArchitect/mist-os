// Copyright 2021 The Fuchsia Authors. All rights reserved.
// Use of this source code is governed by a BSD-style license that can be
// found in the LICENSE file.

#[cfg(not(feature = "starnix_lite"))]
mod framebuffer_server;
mod registry;
#[cfg(not(feature = "starnix_lite"))]
mod remote_binder;

pub use registry::*;

#[cfg(not(feature = "starnix_lite"))]
pub mod android;
#[cfg(not(feature = "starnix_lite"))]
pub mod binder;
<<<<<<< HEAD
pub mod device_mapper;
#[cfg(not(feature = "starnix_lite"))]
=======
>>>>>>> ab0f6824
pub mod framebuffer;
pub mod kobject;
pub mod kobject_store;
pub mod mem;
#[cfg(not(feature = "starnix_lite"))]
pub mod perfetto_consumer;
pub mod remote_block_device;
pub mod terminal;<|MERGE_RESOLUTION|>--- conflicted
+++ resolved
@@ -14,11 +14,7 @@
 pub mod android;
 #[cfg(not(feature = "starnix_lite"))]
 pub mod binder;
-<<<<<<< HEAD
-pub mod device_mapper;
 #[cfg(not(feature = "starnix_lite"))]
-=======
->>>>>>> ab0f6824
 pub mod framebuffer;
 pub mod kobject;
 pub mod kobject_store;
