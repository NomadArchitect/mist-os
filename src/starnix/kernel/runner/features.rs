--- conflicted
+++ resolved
@@ -29,16 +29,12 @@
 use starnix_modules_gralloc::gralloc_device_init;
 #[cfg(not(feature = "starnix_lite"))]
 use starnix_modules_input::uinput::register_uinput_device;
-<<<<<<< HEAD
-#[cfg(not(feature = "starnix_lite"))]
-use starnix_modules_input::{EventProxyMode, InputDevice};
-#[cfg(not(feature = "starnix_lite"))]
-=======
+#[cfg(not(feature = "starnix_lite"))]
 use starnix_modules_input::{
     EventProxyMode, InputDevice, InputEventsRelay, DEFAULT_KEYBOARD_DEVICE_ID,
     DEFAULT_TOUCH_DEVICE_ID,
 };
->>>>>>> 5203cf68
+#[cfg(not(feature = "starnix_lite"))]
 use starnix_modules_magma::magma_device_init;
 #[cfg(not(feature = "starnix_lite"))]
 use starnix_modules_perfetto_consumer::start_perfetto_consumer_thread;
@@ -154,11 +150,9 @@
             #[cfg(not(feature = "starnix_lite"))]
             ("bpf", Some(version)) => features.kernel.bpf_v2 = version == "v2",
             ("enable_suid", _) => features.kernel.enable_suid = true,
-<<<<<<< HEAD
-            #[cfg(not(feature = "starnix_lite"))]
-=======
+            #[cfg(not(feature = "starnix_lite"))]
             ("io_uring", _) => features.kernel.io_uring = true,
->>>>>>> 5203cf68
+            #[cfg(not(feature = "starnix_lite"))]
             ("perfetto", Some(socket_path)) => {
                 features.perfetto = Some(socket_path.into());
             }
