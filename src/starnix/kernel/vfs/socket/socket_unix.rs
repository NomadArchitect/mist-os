// Copyright 2022 The Fuchsia Authors. All rights reserved.
// Use of this source code is governed by a BSD-style license that can be
// found in the LICENSE file.

#[cfg(not(feature = "starnix_lite"))]
use crate::bpf::fs::get_bpf_object;
<<<<<<< HEAD
#[cfg(not(feature = "starnix_lite"))]
use crate::bpf::helpers::{SkBuf, BPF_HELPER_IMPLS_FOR_SOCKET_FILTER, SK_BUF_MAPPING};
#[cfg(not(feature = "starnix_lite"))]
=======
use crate::bpf::helpers::{get_socket_filter_helpers, SocketFilterContext};
>>>>>>> 1e9c0185
use crate::bpf::program::LinkedProgram;
use crate::mm::MemoryAccessorExt;
use crate::task::{CurrentTask, EventHandler, Task, WaitCanceler, WaitQueue, Waiter};
use crate::vfs::buffers::{
    AncillaryData, InputBuffer, MessageQueue, MessageReadInfo, OutputBuffer, UnixControlData,
};
use crate::vfs::socket::{
    AcceptQueue, Socket, SocketAddress, SocketDomain, SocketHandle, SocketMessageFlags, SocketOps,
    SocketPeer, SocketProtocol, SocketShutdownFlags, SocketType, DEFAULT_LISTEN_BACKLOG,
};
use crate::vfs::{
    default_ioctl, CheckAccessReason, FdNumber, FileHandle, FileObject, FsNodeHandle, FsStr,
    LookupContext, Message,
};
use ebpf::{EbpfRunContext, FieldMapping, StructMapping};
use ebpf_api::{ProgramType, SK_BUF_ID};
use starnix_logging::track_stub;
use starnix_sync::{FileOpsCore, LockEqualOrBefore, Locked, Mutex, Unlocked};
use starnix_syscalls::{SyscallArg, SyscallResult, SUCCESS};
use starnix_types::user_buffer::UserBuffer;
use starnix_uapi::errors::{Errno, EACCES, EINTR, EPERM};
use starnix_uapi::file_mode::Access;
use starnix_uapi::open_flags::OpenFlags;
use starnix_uapi::user_address::{UserAddress, UserRef};
use starnix_uapi::vfs::FdEvents;
use starnix_uapi::{
    __sk_buff, errno, error, gid_t, socklen_t, uapi, ucred, uid_t, uref, FIONREAD, SOL_SOCKET,
    SO_ACCEPTCONN, SO_ATTACH_BPF, SO_BROADCAST, SO_ERROR, SO_KEEPALIVE, SO_LINGER, SO_NO_CHECK,
    SO_PASSCRED, SO_PEERCRED, SO_PEERSEC, SO_RCVBUF, SO_REUSEADDR, SO_REUSEPORT, SO_SNDBUF,
};
use std::sync::{Arc, LazyLock};
use zerocopy::{FromBytes, Immutable, IntoBytes, KnownLayout};

// From unix.go in gVisor.
const SOCKET_MIN_SIZE: usize = 4 << 10;
const SOCKET_DEFAULT_SIZE: usize = 208 << 10;
const SOCKET_MAX_SIZE: usize = 4 << 20;

/// The data of a socket is stored in the "Inner" struct. Because both ends have separate locks,
/// care must be taken to avoid taking both locks since there is no way to tell what order to
/// take them in.
///
/// When writing, data is buffered in the "other" end of the socket's Inner.MessageQueue:
///
///            UnixSocket end #1          UnixSocket end #2
///            +---------------+          +---------------+
///            |               |          |   +-------+   |
///   Writes -------------------------------->| Inner |------> Reads
///            |               |          |   +-------+   |
///            |   +-------+   |          |               |
///   Reads <------| Inner |<-------------------------------- Writes
///            |   +-------+   |          |               |
///            +---------------+          +---------------+
///
pub struct UnixSocket {
    inner: Mutex<UnixSocketInner>,
}

fn downcast_socket_to_unix(socket: &Socket) -> &UnixSocket {
    // It is a programing error if we are downcasting
    // a different type of socket as sockets from different families
    // should not communicate, so unwrapping here
    // will let us know that.
    socket.downcast_socket::<UnixSocket>().unwrap()
}

enum UnixSocketState {
    /// The socket has not been connected.
    Disconnected,

    /// The socket has had `listen` called and can accept incoming connections.
    Listening(AcceptQueue),

    /// The socket is connected to a peer.
    Connected(SocketHandle),

    /// The socket is closed.
    Closed,
}

struct UnixSocketInner {
    /// The `MessageQueue` that contains messages sent to this socket.
    messages: MessageQueue,

    /// This queue will be notified on reads, writes, disconnects etc.
    waiters: WaitQueue,

    /// The address that this socket has been bound to, if it has been bound.
    address: Option<SocketAddress>,

    /// Whether this end of the socket has been shut down and can no longer receive message. It is
    /// still possible to send messages to the peer, if it exists and hasn't also been shut down.
    is_shutdown: bool,

    /// Whether the peer had unread data when it was closed. In this case, reads should return
    /// ECONNRESET instead of 0 (eof).
    peer_closed_with_unread_data: bool,

    /// See SO_LINGER.
    pub linger: uapi::linger,

    /// See SO_PASSCRED.
    pub passcred: bool,

    /// See SO_BROADCAST.
    pub broadcast: bool,

    /// See SO_NO_CHECK.
    pub no_check: bool,

    /// See SO_REUSEPORT.
    pub reuseport: bool,

    /// See SO_REUSEADDR.
    pub reuseaddr: bool,

    /// See SO_KEEPALIVE.
    pub keepalive: bool,

    /// See SO_ATTACH_BPF.
<<<<<<< HEAD
    #[cfg(not(feature = "starnix_lite"))]
    bpf_program: Option<LinkedProgram>,
=======
    bpf_program: Option<UnixSocketFilter>,
>>>>>>> 1e9c0185

    /// Unix credentials of the owner of this socket, for SO_PEERCRED.
    credentials: Option<ucred>,

    /// Socket state: a queue if this is a listening socket, or a peer if this is a connected
    /// socket.
    state: UnixSocketState,
}

impl UnixSocket {
    pub fn new(_socket_type: SocketType) -> UnixSocket {
        UnixSocket {
            inner: Mutex::new(UnixSocketInner {
                messages: MessageQueue::new(SOCKET_DEFAULT_SIZE),
                waiters: WaitQueue::default(),
                address: None,
                is_shutdown: false,
                peer_closed_with_unread_data: false,
                linger: uapi::linger::default(),
                passcred: false,
                broadcast: false,
                no_check: false,
                reuseaddr: false,
                reuseport: false,
                keepalive: false,
                #[cfg(not(feature = "starnix_lite"))]
                bpf_program: None,
                credentials: None,
                state: UnixSocketState::Disconnected,
            }),
        }
    }

    /// Creates a pair of connected sockets.
    ///
    /// # Parameters
    /// - `domain`: The domain of the socket (e.g., `AF_UNIX`).
    /// - `socket_type`: The type of the socket (e.g., `SOCK_STREAM`).
    pub fn new_pair(
        current_task: &CurrentTask,
        domain: SocketDomain,
        socket_type: SocketType,
        open_flags: OpenFlags,
    ) -> Result<(FileHandle, FileHandle), Errno> {
        let credentials = current_task.as_ucred();
        let left = Socket::new(current_task, domain, socket_type, SocketProtocol::default())?;
        let right = Socket::new(current_task, domain, socket_type, SocketProtocol::default())?;
        downcast_socket_to_unix(&left).lock().state = UnixSocketState::Connected(right.clone());
        downcast_socket_to_unix(&left).lock().credentials = Some(credentials.clone());
        downcast_socket_to_unix(&right).lock().state = UnixSocketState::Connected(left.clone());
        downcast_socket_to_unix(&right).lock().credentials = Some(credentials);
        let left = Socket::new_file(current_task, left, open_flags);
        let right = Socket::new_file(current_task, right, open_flags);
        Ok((left, right))
    }

    fn connect_stream(
        &self,
        socket: &SocketHandle,
        current_task: &CurrentTask,
        peer: &SocketHandle,
    ) -> Result<(), Errno> {
        // Only hold one lock at a time until we make sure the lock ordering
        // is right: client before listener
        match downcast_socket_to_unix(peer).lock().state {
            UnixSocketState::Listening(_) => {}
            _ => return error!(ECONNREFUSED),
        }

        let mut client = downcast_socket_to_unix(socket).lock();
        match client.state {
            UnixSocketState::Disconnected => {}
            UnixSocketState::Connected(_) => return error!(EISCONN),
            _ => return error!(EINVAL),
        };

        let mut listener = downcast_socket_to_unix(peer).lock();
        // Must check this again because we released the listener lock for a moment
        let queue = match &listener.state {
            UnixSocketState::Listening(queue) => queue,
            _ => return error!(ECONNREFUSED),
        };

        self.check_type_for_connect(socket, peer, &listener.address)?;

        if queue.sockets.len() > queue.backlog {
            return error!(EAGAIN);
        }

        let server =
            Socket::new(current_task, peer.domain, peer.socket_type, SocketProtocol::default())?;
        client.state = UnixSocketState::Connected(server.clone());
        client.credentials = Some(current_task.as_ucred());
        {
            let mut server = downcast_socket_to_unix(&server).lock();
            server.state = UnixSocketState::Connected(socket.clone());
            server.address = listener.address.clone();
            server.messages.set_capacity(listener.messages.capacity())?;
            server.credentials = listener.credentials.clone();
            server.passcred = listener.passcred;
        }

        // We already checked that the socket is in Listening state...but the borrow checker cannot
        // be convinced that it's ok to combine these checks
        let queue = match listener.state {
            UnixSocketState::Listening(ref mut queue) => queue,
            _ => panic!("something changed the server socket state while I held a lock on it"),
        };
        queue.sockets.push_back(server);
        listener.waiters.notify_fd_events(FdEvents::POLLIN);
        Ok(())
    }

    fn connect_datagram(&self, socket: &SocketHandle, peer: &SocketHandle) -> Result<(), Errno> {
        {
            let unix_socket = socket.downcast_socket::<UnixSocket>().unwrap();
            let peer_inner = unix_socket.lock();
            self.check_type_for_connect(socket, peer, &peer_inner.address)?;
        }
        let unix_socket = socket.downcast_socket::<UnixSocket>().unwrap();
        unix_socket.lock().state = UnixSocketState::Connected(peer.clone());
        Ok(())
    }

    pub fn check_type_for_connect(
        &self,
        socket: &Socket,
        peer: &Socket,
        peer_address: &Option<SocketAddress>,
    ) -> Result<(), Errno> {
        if socket.domain != peer.domain || socket.socket_type != peer.socket_type {
            // According to ConnectWithWrongType in accept_bind_test, abstract
            // UNIX domain sockets return ECONNREFUSED rather than EPROTOTYPE.
            if let Some(address) = peer_address {
                if address.is_abstract_unix() {
                    return error!(ECONNREFUSED);
                }
            }
            return error!(EPROTOTYPE);
        }
        Ok(())
    }

    /// Locks and returns the inner state of the Socket.
    fn lock(&self) -> starnix_sync::MutexGuard<'_, UnixSocketInner> {
        self.inner.lock()
    }

    fn is_listening(&self, _socket: &Socket) -> bool {
        matches!(self.lock().state, UnixSocketState::Listening(_))
    }

    fn get_receive_capacity(&self) -> usize {
        self.lock().messages.capacity()
    }

    fn set_receive_capacity(&self, requested_capacity: usize) {
        self.lock().set_capacity(requested_capacity);
    }

    fn get_send_capacity(&self) -> usize {
        let peer = {
            if let Some(peer) = self.lock().peer() {
                peer.clone()
            } else {
                return 0;
            }
        };
        let unix_socket = downcast_socket_to_unix(&peer);
        let capacity = unix_socket.lock().messages.capacity();
        capacity
    }

    fn set_send_capacity(&self, requested_capacity: usize) {
        let peer = {
            if let Some(peer) = self.lock().peer() {
                peer.clone()
            } else {
                return;
            }
        };
        let unix_socket = downcast_socket_to_unix(&peer);
        unix_socket.lock().set_capacity(requested_capacity);
    }

    fn get_linger(&self) -> uapi::linger {
        let inner = self.lock();
        inner.linger
    }

    fn set_linger(&self, linger: uapi::linger) {
        let mut inner = self.lock();
        inner.linger = linger;
    }

    fn get_passcred(&self) -> bool {
        let inner = self.lock();
        inner.passcred
    }

    fn set_passcred(&self, passcred: bool) {
        let mut inner = self.lock();
        inner.passcred = passcred;
    }

    fn get_broadcast(&self) -> bool {
        let inner = self.lock();
        inner.broadcast
    }

    fn set_broadcast(&self, broadcast: bool) {
        let mut inner = self.lock();
        inner.broadcast = broadcast;
    }

    fn get_no_check(&self) -> bool {
        let inner = self.lock();
        inner.no_check
    }

    fn set_no_check(&self, no_check: bool) {
        let mut inner = self.lock();
        inner.no_check = no_check;
    }

    fn get_reuseaddr(&self) -> bool {
        let inner = self.lock();
        inner.reuseaddr
    }

    fn set_reuseaddr(&self, reuseaddr: bool) {
        let mut inner = self.lock();
        inner.reuseaddr = reuseaddr;
    }

    fn get_reuseport(&self) -> bool {
        let inner = self.lock();
        inner.reuseport
    }

    fn set_reuseport(&self, reuseport: bool) {
        let mut inner = self.lock();
        inner.reuseport = reuseport;
    }

    fn get_keepalive(&self) -> bool {
        let inner = self.lock();
        inner.keepalive
    }

    fn set_keepalive(&self, keepalive: bool) {
        let mut inner = self.lock();
        inner.keepalive = keepalive;
    }

<<<<<<< HEAD
    #[cfg(not(feature = "starnix_lite"))]
    fn set_bpf_program(&self, program: Option<LinkedProgram>) {
=======
    fn set_bpf_program(&self, program: Option<UnixSocketFilter>) {
>>>>>>> 1e9c0185
        let mut inner = self.lock();
        inner.bpf_program = program;
    }

    fn peer_cred(&self) -> Option<ucred> {
        let peer = {
            let inner = self.lock();
            inner.peer().cloned()
        };
        if let Some(peer) = peer {
            let unix_socket = downcast_socket_to_unix(&peer);
            let unix_socket = unix_socket.lock();
            unix_socket.credentials.clone()
        } else {
            None
        }
    }

    pub fn bind_socket_to_node(
        &self,
        socket: &SocketHandle,
        address: SocketAddress,
        node: &FsNodeHandle,
    ) -> Result<(), Errno> {
        let unix_socket = downcast_socket_to_unix(socket);
        let mut inner = unix_socket.lock();
        inner.bind(address)?;
        node.set_bound_socket(socket.clone());
        Ok(())
    }
}

impl SocketOps for UnixSocket {
    fn connect(
        &self,
        socket: &SocketHandle,
        current_task: &CurrentTask,
        peer: SocketPeer,
    ) -> Result<(), Errno> {
        let peer = match peer {
            SocketPeer::Handle(handle) => handle,
            SocketPeer::Address(_) => return error!(EINVAL),
        };
        match socket.socket_type {
            SocketType::Stream | SocketType::SeqPacket => {
                self.connect_stream(socket, current_task, &peer)
            }
            SocketType::Datagram | SocketType::Raw => self.connect_datagram(socket, &peer),
            _ => error!(EINVAL),
        }
    }

    fn listen(&self, socket: &Socket, backlog: i32, credentials: ucred) -> Result<(), Errno> {
        match socket.socket_type {
            SocketType::Stream | SocketType::SeqPacket => {}
            _ => return error!(EOPNOTSUPP),
        }
        let mut inner = self.lock();
        inner.credentials = Some(credentials);
        let is_bound = inner.address.is_some();
        let backlog = if backlog < 0 { DEFAULT_LISTEN_BACKLOG } else { backlog as usize };
        match &mut inner.state {
            UnixSocketState::Disconnected if is_bound => {
                inner.state = UnixSocketState::Listening(AcceptQueue::new(backlog));
                Ok(())
            }
            UnixSocketState::Listening(queue) => {
                queue.set_backlog(backlog)?;
                Ok(())
            }
            _ => error!(EINVAL),
        }
    }

    fn accept(&self, socket: &Socket) -> Result<SocketHandle, Errno> {
        match socket.socket_type {
            SocketType::Stream | SocketType::SeqPacket => {}
            _ => return error!(EOPNOTSUPP),
        }
        let mut inner = self.lock();
        let queue = match &mut inner.state {
            UnixSocketState::Listening(queue) => queue,
            _ => return error!(EINVAL),
        };
        queue.sockets.pop_front().ok_or_else(|| errno!(EAGAIN))
    }

    fn bind(
        &self,
        _socket: &Socket,
        _current_task: &CurrentTask,
        socket_address: SocketAddress,
    ) -> Result<(), Errno> {
        match socket_address {
            SocketAddress::Unix(_) => {}
            _ => return error!(EINVAL),
        }
        self.lock().bind(socket_address)
    }

    fn read(
        &self,
        _locked: &mut Locked<'_, FileOpsCore>,
        socket: &Socket,
        _current_task: &CurrentTask,
        data: &mut dyn OutputBuffer,
        flags: SocketMessageFlags,
    ) -> Result<MessageReadInfo, Errno> {
        let info = self.lock().read(data, socket.socket_type, flags)?;
        if info.bytes_read > 0 {
            let peer = {
                let inner = self.lock();
                inner.peer().cloned()
            };
            if let Some(socket) = peer {
                let unix_socket_peer = socket.downcast_socket::<UnixSocket>();
                if let Some(socket) = unix_socket_peer {
                    socket.lock().waiters.notify_fd_events(FdEvents::POLLOUT);
                }
            }
        }
        Ok(info)
    }

    fn write(
        &self,
        locked: &mut Locked<'_, FileOpsCore>,
        socket: &Socket,
        current_task: &CurrentTask,
        data: &mut dyn InputBuffer,
        dest_address: &mut Option<SocketAddress>,
        ancillary_data: &mut Vec<AncillaryData>,
    ) -> Result<usize, Errno> {
        let (connected_peer, local_address, creds) = {
            let inner = self.lock();
            (inner.peer().map(|p| p.clone()), inner.address.clone(), inner.credentials.clone())
        };

        let peer = match (connected_peer, dest_address, socket.socket_type) {
            (Some(peer), None, _) => peer,
            (None, Some(_), SocketType::Stream) => return error!(EOPNOTSUPP),
            (None, Some(_), SocketType::SeqPacket) => return error!(ENOTCONN),
            (Some(_), Some(_), _) => return error!(EISCONN),
            (_, Some(SocketAddress::Unix(ref name)), _) => {
                resolve_unix_socket_address(locked, current_task, name.as_ref())?
            }
            (_, Some(_), _) => return error!(EINVAL),
            (None, None, _) => return error!(ENOTCONN),
        };

        let unix_socket = downcast_socket_to_unix(&peer);
        let mut peer = unix_socket.lock();
        if peer.passcred {
            let creds = creds.unwrap_or_else(|| current_task.as_ucred());
            ancillary_data.push(AncillaryData::Unix(UnixControlData::Credentials(creds)));
        }
        peer.write(locked, current_task, data, local_address, ancillary_data, socket.socket_type)
    }

    fn wait_async(
        &self,
        _locked: &mut Locked<'_, FileOpsCore>,
        _socket: &Socket,
        _current_task: &CurrentTask,
        waiter: &Waiter,
        events: FdEvents,
        handler: EventHandler,
    ) -> WaitCanceler {
        self.lock().waiters.wait_async_fd_events(waiter, events, handler)
    }

    fn query_events(
        &self,
        _locked: &mut Locked<'_, FileOpsCore>,
        _socket: &Socket,
        _current_task: &CurrentTask,
    ) -> Result<FdEvents, Errno> {
        // Note that self.lock() must be dropped before acquiring peer.inner.lock() to avoid
        // potential deadlocks.
        let (mut events, peer) = {
            let inner = self.lock();

            let mut events = FdEvents::empty();
            let local_events = inner.messages.query_events();
            // From our end's message queue we only care about POLLIN (whether we have data stored
            // that's readable). POLLOUT is based on whether the peer end has room in its buffer.
            if local_events.contains(FdEvents::POLLIN) {
                events = FdEvents::POLLIN;
            }

            if inner.is_shutdown {
                events |= FdEvents::POLLIN | FdEvents::POLLOUT | FdEvents::POLLHUP;
            }

            match &inner.state {
                UnixSocketState::Listening(queue) => {
                    if !queue.sockets.is_empty() {
                        events |= FdEvents::POLLIN;
                    }
                }
                UnixSocketState::Closed => {
                    events |= FdEvents::POLLHUP;
                }
                _ => {}
            }

            (events, inner.peer().cloned())
        };

        // Check the peer (outside of our lock) to see if it can accept data written from our end.
        if let Some(peer) = peer {
            let unix_socket = downcast_socket_to_unix(&peer);
            let peer_inner = unix_socket.lock();
            let peer_events = peer_inner.messages.query_events();
            if peer_events.contains(FdEvents::POLLOUT) {
                events |= FdEvents::POLLOUT;
            }
        }

        Ok(events)
    }

    /// Shuts down this socket according to how, preventing any future reads and/or writes.
    ///
    /// Used by the shutdown syscalls.
    fn shutdown(&self, _socket: &Socket, how: SocketShutdownFlags) -> Result<(), Errno> {
        let peer = {
            let mut inner = self.lock();
            let peer = inner.peer().ok_or_else(|| errno!(ENOTCONN))?.clone();
            if how.contains(SocketShutdownFlags::READ) {
                inner.shutdown_one_end();
            }
            peer
        };
        if how.contains(SocketShutdownFlags::WRITE) {
            let unix_socket = downcast_socket_to_unix(&peer);
            unix_socket.lock().shutdown_one_end();
        }
        Ok(())
    }

    /// Close this socket.
    ///
    /// Called by SocketFile when the file descriptor that is holding this
    /// socket is closed.
    ///
    /// Close differs from shutdown in two ways. First, close will call
    /// mark_peer_closed_with_unread_data if this socket has unread data,
    /// which changes how read() behaves on that socket. Second, close
    /// transitions the internal state of this socket to Closed, which breaks
    /// the reference cycle that exists in the connected state.
    fn close(&self, socket: &Socket) {
        let (maybe_peer, has_unread) = {
            let mut inner = self.lock();
            let maybe_peer = inner.peer().map(Arc::clone);
            inner.shutdown_one_end();
            (maybe_peer, !inner.messages.is_empty())
        };
        // If this is a connected socket type, also shut down the connected peer.
        if socket.socket_type == SocketType::Stream || socket.socket_type == SocketType::SeqPacket {
            if let Some(peer) = maybe_peer {
                let unix_socket = downcast_socket_to_unix(&peer);

                let mut peer_inner = unix_socket.lock();
                if has_unread {
                    peer_inner.peer_closed_with_unread_data = true;
                }
                peer_inner.shutdown_one_end();
            }
        }
        self.lock().state = UnixSocketState::Closed;
    }

    /// Returns the name of this socket.
    ///
    /// The name is derived from the address and domain. A socket
    /// will always have a name, even if it is not bound to an address.
    fn getsockname(&self, socket: &Socket) -> Result<SocketAddress, Errno> {
        let inner = self.lock();
        if let Some(address) = &inner.address {
            Ok(address.clone())
        } else {
            Ok(SocketAddress::default_for_domain(socket.domain))
        }
    }

    /// Returns the name of the peer of this socket, if such a peer exists.
    ///
    /// Returns an error if the socket is not connected.
    fn getpeername(&self, _socket: &Socket) -> Result<SocketAddress, Errno> {
        let peer = self.lock().peer().ok_or_else(|| errno!(ENOTCONN))?.clone();
        peer.getsockname()
    }

    fn setsockopt(
        &self,
        _socket: &Socket,
        task: &Task,
        level: u32,
        optname: u32,
        user_opt: UserBuffer,
    ) -> Result<(), Errno> {
        match level {
            SOL_SOCKET => match optname {
                SO_SNDBUF => {
                    let requested_capacity: socklen_t = task.read_object(user_opt.try_into()?)?;
                    // See StreamUnixSocketPairTest.SetSocketSendBuf for why we multiply by 2 here.
                    self.set_send_capacity(requested_capacity as usize * 2);
                }
                SO_RCVBUF => {
                    let requested_capacity: socklen_t = task.read_object(user_opt.try_into()?)?;
                    self.set_receive_capacity(requested_capacity as usize);
                }
                SO_LINGER => {
                    let mut linger: uapi::linger = task.read_object(user_opt.try_into()?)?;
                    if linger.l_onoff != 0 {
                        linger.l_onoff = 1;
                    }
                    self.set_linger(linger);
                }
                SO_PASSCRED => {
                    let passcred: u32 = task.read_object(user_opt.try_into()?)?;
                    self.set_passcred(passcred != 0);
                }
                SO_BROADCAST => {
                    let broadcast: u32 = task.read_object(user_opt.try_into()?)?;
                    self.set_broadcast(broadcast != 0);
                }
                SO_NO_CHECK => {
                    let no_check: u32 = task.read_object(user_opt.try_into()?)?;
                    self.set_no_check(no_check != 0);
                }
                SO_REUSEADDR => {
                    let reuseaddr: u32 = task.read_object(user_opt.try_into()?)?;
                    self.set_reuseaddr(reuseaddr != 0);
                }
                SO_REUSEPORT => {
                    let reuseport: u32 = task.read_object(user_opt.try_into()?)?;
                    self.set_reuseport(reuseport != 0);
                }
                SO_KEEPALIVE => {
                    let keepalive: u32 = task.read_object(user_opt.try_into()?)?;
                    self.set_keepalive(keepalive != 0);
                }

<<<<<<< HEAD
                SO_ATTACH_BPF => {
                    #[cfg(not(feature = "starnix_lite"))]
                    {
                        let fd: FdNumber = task.read_object(user_opt.try_into()?)?;
                        let object = get_bpf_object(task, fd)?;
                        let program = object.as_program()?;

                        let linked_program = program.link(
                            ProgramType::SocketFilter,
                            &[SK_BUF_MAPPING.clone()],
                            &BPF_HELPER_IMPLS_FOR_SOCKET_FILTER,
                        )?;

                        self.set_bpf_program(Some(linked_program));
                    }
=======
                    let linked_program = program.link(
                        ProgramType::SocketFilter,
                        &[SK_BUF_MAPPING.clone()],
                        &get_socket_filter_helpers::<UnixSocketEbpfContext>()[..],
                    )?;
>>>>>>> 1e9c0185

                    #[cfg(feature = "starnix_lite")]
                    return error!(ENOPROTOOPT);
                }
                _ => return error!(ENOPROTOOPT),
            },
            _ => return error!(ENOPROTOOPT),
        }
        Ok(())
    }

    fn getsockopt(
        &self,
        socket: &Socket,
        level: u32,
        optname: u32,
        _optlen: u32,
    ) -> Result<Vec<u8>, Errno> {
        let opt_value = match level {
            SOL_SOCKET => match optname {
                SO_PEERCRED => self
                    .peer_cred()
                    .unwrap_or(ucred { pid: 0, uid: uid_t::MAX, gid: gid_t::MAX })
                    .as_bytes()
                    .to_owned(),
                SO_PEERSEC => "unconfined".as_bytes().to_vec(),
                SO_ACCEPTCONN =>
                {
                    #[allow(clippy::bool_to_int_with_if)]
                    if self.is_listening(socket) { 1u32 } else { 0u32 }.to_ne_bytes().to_vec()
                }
                SO_SNDBUF => (self.get_send_capacity() as socklen_t).to_ne_bytes().to_vec(),
                SO_RCVBUF => (self.get_receive_capacity() as socklen_t).to_ne_bytes().to_vec(),
                SO_LINGER => self.get_linger().as_bytes().to_vec(),
                SO_PASSCRED => (self.get_passcred() as u32).as_bytes().to_vec(),
                SO_BROADCAST => (self.get_broadcast() as u32).as_bytes().to_vec(),
                SO_NO_CHECK => (self.get_no_check() as u32).as_bytes().to_vec(),
                SO_REUSEADDR => (self.get_reuseaddr() as u32).as_bytes().to_vec(),
                SO_REUSEPORT => (self.get_reuseport() as u32).as_bytes().to_vec(),
                SO_KEEPALIVE => (self.get_keepalive() as u32).as_bytes().to_vec(),
                SO_ERROR => (0u32).as_bytes().to_vec(),
                _ => return error!(ENOPROTOOPT),
            },
            _ => return error!(ENOPROTOOPT),
        };
        Ok(opt_value)
    }

    fn ioctl(
        &self,
        socket: &Socket,
        locked: &mut Locked<'_, Unlocked>,
        file: &FileObject,
        current_task: &CurrentTask,
        request: u32,
        arg: SyscallArg,
    ) -> Result<SyscallResult, Errno> {
        let user_addr = UserAddress::from(arg);
        match request {
            FIONREAD if socket.socket_type == SocketType::Stream => {
                let length: i32 =
                    self.lock().messages.len().try_into().map_err(|_| errno!(EINVAL))?;
                current_task.write_object(UserRef::<i32>::new(user_addr), &length)?;
                Ok(SUCCESS)
            }
            _ => default_ioctl(file, locked, current_task, request, arg),
        }
    }
}

impl UnixSocketInner {
    pub fn bind(&mut self, socket_address: SocketAddress) -> Result<(), Errno> {
        if self.address.is_some() {
            return error!(EINVAL);
        }
        self.address = Some(socket_address);
        Ok(())
    }

    fn set_capacity(&mut self, requested_capacity: usize) {
        let capacity = requested_capacity.clamp(SOCKET_MIN_SIZE, SOCKET_MAX_SIZE);
        let capacity = std::cmp::max(capacity, self.messages.len());
        // We have validated capacity sufficiently that set_capacity should always succeed.
        self.messages.set_capacity(capacity).unwrap();
    }

    /// Returns the socket that is connected to this socket, if such a peer exists. Returns
    /// ENOTCONN otherwise.
    fn peer(&self) -> Option<&SocketHandle> {
        match &self.state {
            UnixSocketState::Connected(peer) => Some(peer),
            _ => None,
        }
    }

    /// Reads the the contents of this socket into `InputBuffer`.
    ///
    /// Will stop reading if a message with ancillary data is encountered (after the message with
    /// ancillary data has been read).
    ///
    /// # Parameters
    /// - `data`: The `OutputBuffer` to write the data to.
    ///
    /// Returns the number of bytes that were read into the buffer, and any ancillary data that was
    /// read from the socket.
    fn read(
        &mut self,
        data: &mut dyn OutputBuffer,
        socket_type: SocketType,
        flags: SocketMessageFlags,
    ) -> Result<MessageReadInfo, Errno> {
        if self.peer_closed_with_unread_data {
            return error!(ECONNRESET);
        }
        let mut info = if socket_type == SocketType::Stream {
            if data.available() == 0 {
                return Ok(MessageReadInfo::default());
            }

            if flags.contains(SocketMessageFlags::PEEK) {
                self.messages.peek_stream(data)?
            } else {
                self.messages.read_stream(data)?
            }
        } else if flags.contains(SocketMessageFlags::PEEK) {
            self.messages.peek_datagram(data)?
        } else {
            self.messages.read_datagram(data)?
        };
        if info.message_length == 0 && !self.is_shutdown {
            return error!(EAGAIN);
        }

        // Remove any credentials message, so that it can be moved to the front if passcred is
        // enabled, or simply be removed if passcred is not enabled.
        let creds_message;
        if let Some(index) = info
            .ancillary_data
            .iter()
            .position(|m| matches!(m, AncillaryData::Unix(UnixControlData::Credentials { .. })))
        {
            creds_message = info.ancillary_data.remove(index)
        } else {
            // If passcred is enabled credentials are returned even if they were not sent.
            creds_message = AncillaryData::Unix(UnixControlData::unknown_creds());
        }
        if self.passcred {
            // Allow credentials to take priority if they are enabled, so insert at 0.
            info.ancillary_data.insert(0, creds_message);
        }

        Ok(info)
    }

    /// Writes the the contents of `InputBuffer` into this socket.
    ///
    /// # Parameters
    /// - `data`: The `InputBuffer` to read the data from.
    /// - `ancillary_data`: Any ancillary data to write to the socket. Note that the ancillary data
    ///                     will only be written if the entirety of the requested write completes.
    ///
    /// Returns the number of bytes that were written to the socket.
    fn write(
        &mut self,
<<<<<<< HEAD
        #[cfg(not(feature = "starnix_lite"))] locked: &mut Locked<'_, FileOpsCore>,
        #[cfg(feature = "starnix_lite")] _locked: &mut Locked<'_, FileOpsCore>,
        #[cfg(not(feature = "starnix_lite"))] current_task: &CurrentTask,
        #[cfg(feature = "starnix_lite")] _current_task: &CurrentTask,
=======
        _locked: &mut Locked<'_, FileOpsCore>,
        _current_task: &CurrentTask,
>>>>>>> 1e9c0185
        data: &mut dyn InputBuffer,
        address: Option<SocketAddress>,
        ancillary_data: &mut Vec<AncillaryData>,
        socket_type: SocketType,
    ) -> Result<usize, Errno> {
        if self.is_shutdown {
            return error!(EPIPE);
        }

        #[cfg(not(feature = "starnix_lite"))]
        let filter = |mut message: Message| {
            let Some(bpf_program) = self.bpf_program.as_ref() else {
                return Some(message);
            };
            let mut context = UnixSocketEbpfHelpersContext {};
            let mut sk_buf = SkBuf::default();
            let s = bpf_program.run(&mut context, &mut sk_buf);
            if s == 0 {
                None
            } else {
                message.truncate(s as usize);
                Some(message)
            }
        };

        #[cfg(feature = "starnix_lite")]
        let filter = |_message: Message| None;

        let bytes_written = if socket_type == SocketType::Stream {
            self.messages.write_stream_with_filter(data, address, ancillary_data, filter)?
        } else {
            self.messages.write_datagram_with_filter(data, address, ancillary_data, filter)?
        };
        if bytes_written > 0 {
            self.waiters.notify_fd_events(FdEvents::POLLIN);
        }
        Ok(bytes_written)
    }

    fn shutdown_one_end(&mut self) {
        self.is_shutdown = true;
        self.waiters.notify_fd_events(FdEvents::POLLIN | FdEvents::POLLOUT | FdEvents::POLLHUP);
    }
}

pub fn resolve_unix_socket_address<L>(
    locked: &mut Locked<'_, L>,
    current_task: &CurrentTask,
    name: &FsStr,
) -> Result<SocketHandle, Errno>
where
    L: LockEqualOrBefore<FileOpsCore>,
{
    if name[0] == b'\0' {
        current_task.abstract_socket_namespace.lookup(name)
    } else {
        let mut context = LookupContext::default();
        let (parent, basename) =
            current_task.lookup_parent_at(locked, &mut context, FdNumber::AT_FDCWD, name)?;
        let name =
            parent.lookup_child(locked, current_task, &mut context, basename).map_err(|errno| {
                if matches!(errno.code, EACCES | EPERM | EINTR) {
                    errno
                } else {
                    errno!(ECONNREFUSED)
                }
            })?;
        name.check_access(
            locked,
            current_task,
            Access::WRITE,
            CheckAccessReason::InternalPermissionChecks,
        )?;
        name.entry.node.bound_socket().map(|s| s.clone()).ok_or_else(|| errno!(ECONNREFUSED))
    }
}

// Packet buffer representation used for eBPF filters.
#[repr(C)]
#[derive(Copy, Clone, IntoBytes, Immutable, KnownLayout, FromBytes, Default)]
struct SkBuf {
    // `data` and `data_end` fields in `__sk_buff` are remapped to the 64-bit fields below.
    sk_buff: __sk_buff,

    // Actual references to the buffer, remapped from the original 32-bit fields above.
    data: uref<u8>,
    data_end: uref<u8>,
}

static SK_BUF_MAPPING: LazyLock<StructMapping> = LazyLock::new(|| StructMapping {
    memory_id: SK_BUF_ID.clone(),
    fields: vec![
        FieldMapping {
            source_offset: std::mem::offset_of!(__sk_buff, data),
            target_offset: std::mem::offset_of!(SkBuf, data),
        },
        FieldMapping {
            source_offset: std::mem::offset_of!(__sk_buff, data_end),
            target_offset: std::mem::offset_of!(SkBuf, data_end),
        },
    ],
});

struct UnixSocketEbpfHelpersContext {}

impl SocketFilterContext for UnixSocketEbpfHelpersContext {
    type SkBuf = SkBuf;
    fn get_socket_uid(&self, _sk_buf: &SkBuf) -> uid_t {
        track_stub!(TODO("https://fxbug.dev/287120494"), "bpf_get_socket_uid");
        0
    }

    fn get_socket_cookie(&self, _sk_buf: &Self::SkBuf) -> u64 {
        track_stub!(TODO("https://fxbug.dev/287120494"), "bpf_get_socket_cookie");
        0
    }
}

struct UnixSocketEbpfContext {}
impl EbpfRunContext for UnixSocketEbpfContext {
    type Context<'a> = UnixSocketEbpfHelpersContext;
}

type UnixSocketFilter = LinkedProgram<UnixSocketEbpfContext>;

#[cfg(test)]
mod tests {
    use super::*;
    use crate::mm::MemoryAccessor;
    use crate::testing::*;

    #[::fuchsia::test]
    async fn test_socket_send_capacity() {
        let (_kernel, current_task, mut locked) = create_kernel_task_and_unlocked();
        let socket = Socket::new(
            &current_task,
            SocketDomain::Unix,
            SocketType::Stream,
            SocketProtocol::default(),
        )
        .expect("Failed to create socket.");
        socket
            .bind(&current_task, SocketAddress::Unix(b"\0".into()))
            .expect("Failed to bind socket.");
        socket.listen(&current_task, 10).expect("Failed to listen.");
        let connecting_socket = Socket::new(
            &current_task,
            SocketDomain::Unix,
            SocketType::Stream,
            SocketProtocol::default(),
        )
        .expect("Failed to connect socket.");
        connecting_socket
            .connect(&current_task, SocketPeer::Handle(socket.clone()))
            .expect("Failed to connect socket.");
        assert_eq!(Ok(FdEvents::POLLIN), socket.query_events(&mut locked, &current_task));
        let server_socket = socket.accept().unwrap();

        let opt_size = std::mem::size_of::<socklen_t>();
        let user_address =
            map_memory(&mut locked, &current_task, UserAddress::default(), opt_size as u64);
        let send_capacity: socklen_t = 4 * 4096;
        current_task.write_memory(user_address, &send_capacity.to_ne_bytes()).unwrap();
        let user_buffer = UserBuffer { address: user_address, length: opt_size };
        server_socket.setsockopt(&current_task, SOL_SOCKET, SO_SNDBUF, user_buffer).unwrap();

        let opt_bytes = server_socket.getsockopt(SOL_SOCKET, SO_SNDBUF, 0).unwrap();
        let retrieved_capacity = socklen_t::from_ne_bytes(opt_bytes.try_into().unwrap());
        // Setting SO_SNDBUF actually sets it to double the size
        assert_eq!(2 * send_capacity, retrieved_capacity);
    }
}<|MERGE_RESOLUTION|>--- conflicted
+++ resolved
@@ -4,13 +4,9 @@
 
 #[cfg(not(feature = "starnix_lite"))]
 use crate::bpf::fs::get_bpf_object;
-<<<<<<< HEAD
 #[cfg(not(feature = "starnix_lite"))]
-use crate::bpf::helpers::{SkBuf, BPF_HELPER_IMPLS_FOR_SOCKET_FILTER, SK_BUF_MAPPING};
+use crate::bpf::helpers::{get_socket_filter_helpers, SocketFilterContext};
 #[cfg(not(feature = "starnix_lite"))]
-=======
-use crate::bpf::helpers::{get_socket_filter_helpers, SocketFilterContext};
->>>>>>> 1e9c0185
 use crate::bpf::program::LinkedProgram;
 use crate::mm::MemoryAccessorExt;
 use crate::task::{CurrentTask, EventHandler, Task, WaitCanceler, WaitQueue, Waiter};
@@ -131,12 +127,8 @@
     pub keepalive: bool,
 
     /// See SO_ATTACH_BPF.
-<<<<<<< HEAD
     #[cfg(not(feature = "starnix_lite"))]
-    bpf_program: Option<LinkedProgram>,
-=======
     bpf_program: Option<UnixSocketFilter>,
->>>>>>> 1e9c0185
 
     /// Unix credentials of the owner of this socket, for SO_PEERCRED.
     credentials: Option<ucred>,
@@ -392,12 +384,8 @@
         inner.keepalive = keepalive;
     }
 
-<<<<<<< HEAD
     #[cfg(not(feature = "starnix_lite"))]
-    fn set_bpf_program(&self, program: Option<LinkedProgram>) {
-=======
     fn set_bpf_program(&self, program: Option<UnixSocketFilter>) {
->>>>>>> 1e9c0185
         let mut inner = self.lock();
         inner.bpf_program = program;
     }
@@ -743,7 +731,6 @@
                     self.set_keepalive(keepalive != 0);
                 }
 
-<<<<<<< HEAD
                 SO_ATTACH_BPF => {
                     #[cfg(not(feature = "starnix_lite"))]
                     {
@@ -754,18 +741,11 @@
                         let linked_program = program.link(
                             ProgramType::SocketFilter,
                             &[SK_BUF_MAPPING.clone()],
-                            &BPF_HELPER_IMPLS_FOR_SOCKET_FILTER,
+                            &get_socket_filter_helpers::<UnixSocketEbpfContext>()[..],
                         )?;
 
                         self.set_bpf_program(Some(linked_program));
                     }
-=======
-                    let linked_program = program.link(
-                        ProgramType::SocketFilter,
-                        &[SK_BUF_MAPPING.clone()],
-                        &get_socket_filter_helpers::<UnixSocketEbpfContext>()[..],
-                    )?;
->>>>>>> 1e9c0185
 
                     #[cfg(feature = "starnix_lite")]
                     return error!(ENOPROTOOPT);
@@ -930,15 +910,8 @@
     /// Returns the number of bytes that were written to the socket.
     fn write(
         &mut self,
-<<<<<<< HEAD
-        #[cfg(not(feature = "starnix_lite"))] locked: &mut Locked<'_, FileOpsCore>,
-        #[cfg(feature = "starnix_lite")] _locked: &mut Locked<'_, FileOpsCore>,
-        #[cfg(not(feature = "starnix_lite"))] current_task: &CurrentTask,
-        #[cfg(feature = "starnix_lite")] _current_task: &CurrentTask,
-=======
         _locked: &mut Locked<'_, FileOpsCore>,
         _current_task: &CurrentTask,
->>>>>>> 1e9c0185
         data: &mut dyn InputBuffer,
         address: Option<SocketAddress>,
         ancillary_data: &mut Vec<AncillaryData>,
