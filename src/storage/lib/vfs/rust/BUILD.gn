--- conflicted
+++ resolved
@@ -31,13 +31,8 @@
     "//third_party/rust_crates:tracing",
   ]
 
-<<<<<<< HEAD
   if (is_fuchsia || is_mistos) {
-    deps += [ "//src/lib/zircon/rust:fuchsia-zircon" ]
-=======
-  if (is_fuchsia) {
     deps += [ "//sdk/rust/zx" ]
->>>>>>> e4452e1b
   }
 
   if (is_host) {
