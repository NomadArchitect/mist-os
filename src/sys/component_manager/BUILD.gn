--- conflicted
+++ resolved
@@ -22,17 +22,22 @@
 
   configs += [ "//build/config/rust:bootfs" ]
 
-<<<<<<< HEAD
   if (is_mistos) {
     configs += [ "//build/config/mistos:mistos_config" ]
+
+    # Statically link rust standard library
+    # TODO(https://fxbug.dev/42163719): Dynamically link once security allowlist supports globs.
+    configs += [ "//build/config/mistos:dynamic_rust_standard_library" ]
+    configs -= [ "//build/config/mistos:dynamic_rust_standard_library" ]
+    configs += [ "//build/config/mistos:static_rust_standard_library" ]
+
+  } else {
+    # Statically link rust standard library
+    # TODO(https://fxbug.dev/42163719): Dynamically link once security allowlist supports globs.
+    configs += [ "//build/config/fuchsia:dynamic_rust_standard_library" ]
+    configs -= [ "//build/config/fuchsia:dynamic_rust_standard_library" ]
+    configs += [ "//build/config/fuchsia:static_rust_standard_library" ]
   }
-=======
-  # Statically link rust standard library
-  # TODO(https://fxbug.dev/42163719): Dynamically link once security allowlist supports globs.
-  configs += [ "//build/config/fuchsia:dynamic_rust_standard_library" ]
-  configs -= [ "//build/config/fuchsia:dynamic_rust_standard_library" ]
-  configs += [ "//build/config/fuchsia:static_rust_standard_library" ]
->>>>>>> c1404897
 
   deps = [
     ":measure_tape_for_events",
