// Copyright 2019 The Fuchsia Authors. All rights reserved.
// Use of this source code is governed by a BSD-style license that can be
// found in the LICENSE file.

pub use crate::errors::ParseError;
pub use crate::parse::{validate_package_path_segment, validate_resource_path};
use crate::{validate_path, AbsoluteComponentUrl, Scheme, UrlParts};

pub const SCHEME: &str = "fuchsia-boot";

/// Decoded representation of a fuchsia-boot URL.
///
/// fuchsia-boot:///path/to#path/to/resource
#[derive(Clone, Debug, PartialEq, Eq)]
pub struct BootUrl {
    path: String,
    resource: Option<String>,
}

impl BootUrl {
    pub fn parse(input: &str) -> Result<Self, ParseError> {
        Self::try_from_parts(UrlParts::parse(input)?)
    }

    fn try_from_parts(
        UrlParts { scheme, host, path, hash, resource }: UrlParts,
    ) -> Result<Self, ParseError> {
        if scheme.ok_or(ParseError::MissingScheme)? != Scheme::FuchsiaBoot {
            return Err(ParseError::InvalidScheme);
        }

        if host.is_some() {
            return Err(ParseError::HostMustBeEmpty);
        }

        if hash.is_some() {
            return Err(ParseError::CannotContainHash);
        }

        Ok(Self { path, resource })
    }

    pub fn path(&self) -> &str {
        &self.path
    }

    pub fn resource(&self) -> Option<&str> {
        self.resource.as_ref().map(|s| s.as_str())
    }

    pub fn root_url(&self) -> BootUrl {
        BootUrl { path: self.path.clone(), resource: None }
    }

    pub fn new_path(path: String) -> Result<Self, ParseError> {
        let () = validate_path(&path)?;
        Ok(Self { path, resource: None })
    }

    pub fn new_resource(path: String, resource: String) -> Result<BootUrl, ParseError> {
        let () = validate_path(&path)?;
        let () = validate_resource_path(&resource).map_err(ParseError::InvalidResourcePath)?;
        Ok(Self { path, resource: Some(resource) })
    }

    pub fn new_resource_without_variant(
        path: String,
        resource: String,
    ) -> Result<BootUrl, ParseError> {
        let () = validate_path(&path)?;
        let (name, _) = crate::parse_path_to_name_and_variant(&path)?;

        let () = validate_resource_path(&resource).map_err(ParseError::InvalidResourcePath)?;
        Ok(Self { path: format!("/{}", name), resource: Some(resource) })
    }
}

<<<<<<< HEAD
#[cfg(mistos)]
impl std::str::FromStr for BootUrl {
    type Err = ParseError;

    fn from_str(url: &str) -> Result<Self, Self::Err> {
        Self::parse(url)
=======
impl TryFrom<&AbsoluteComponentUrl> for BootUrl {
    type Error = ParseError;
    fn try_from(component_url: &AbsoluteComponentUrl) -> Result<Self, ParseError> {
        let path = format!("/{}", component_url.package_url().name());
        let resource = component_url.resource().to_string();
        Self::new_resource(path, resource)
>>>>>>> 5203cf68
    }
}

impl std::fmt::Display for BootUrl {
    fn fmt(&self, f: &mut std::fmt::Formatter<'_>) -> std::fmt::Result {
        write!(f, "{}://{}", SCHEME, self.path)?;
        if let Some(ref resource) = self.resource {
            write!(f, "#{}", percent_encoding::utf8_percent_encode(resource, crate::FRAGMENT))?;
        }

        Ok(())
    }
}

#[cfg(test)]
mod tests {
    use super::*;
    use crate::errors::{PackagePathSegmentError, ResourcePathError};
    use crate::AbsoluteComponentUrl;

    macro_rules! test_parse_ok {
        (
            $(
                $test_name:ident => {
                    url = $pkg_url:expr,
                    path = $pkg_path:expr,
                    resource = $pkg_resource:expr,
                }
            )+
        ) => {
            $(
                #[test]
                fn $test_name() {
                    let pkg_url = $pkg_url.to_string();
                    assert_eq!(
                        BootUrl::parse(&pkg_url),
                        Ok(BootUrl {
                            path: $pkg_path,
                            resource: $pkg_resource,
                        })
                    );
                }
            )+
        }
    }

    macro_rules! test_parse_err {
        (
            $(
                $test_name:ident => {
                    urls = $urls:expr,
                    err = $err:expr,
                }
            )+
        ) => {
            $(
                #[test]
                fn $test_name() {
                    for url in &$urls {
                        assert_eq!(
                            BootUrl::parse(url),
                            Err($err),
                        );
                    }
                }
            )+
        }
    }

    macro_rules! test_format {
        (
            $(
                $test_name:ident => {
                    parsed = $parsed:expr,
                    formatted = $formatted:expr,
                }
            )+
        ) => {
            $(
                #[test]
                fn $test_name() {
                    assert_eq!(
                        format!("{}", $parsed),
                        $formatted
                    );
                }
            )+
        }
    }

    test_parse_ok! {
        test_parse_absolute_path => {
            url = "fuchsia-boot:///package",
            path = "/package".to_string(),
            resource = None,
        }
        test_parse_multiple_path_segments => {
            url = "fuchsia-boot:///package/foo",
            path = "/package/foo".to_string(),
            resource = None,
        }
        test_parse_more_path_segments => {
            url = "fuchsia-boot:///package/foo/bar/baz",
            path = "/package/foo/bar/baz".to_string(),
            resource = None,
        }
        test_parse_root => {
            url = "fuchsia-boot:///",
            path = "/".to_string(),
            resource = None,
        }
        test_parse_empty_root => {
            url = "fuchsia-boot://",
            path = "/".to_string(),
            resource = None,
        }
        test_parse_resource => {
            url = "fuchsia-boot:///package#resource",
            path = "/package".to_string(),
            resource = Some("resource".to_string()),
        }
        test_parse_resource_with_path_segments => {
            url = "fuchsia-boot:///package/foo#resource",
            path = "/package/foo".to_string(),
            resource = Some("resource".to_string()),
        }
        test_parse_empty_resource => {
            url = "fuchsia-boot:///package#",
            path = "/package".to_string(),
            resource = None,
        }
        test_parse_root_empty_resource => {
            url = "fuchsia-boot:///#",
            path = "/".to_string(),
            resource = None,
        }
        test_parse_root_resource => {
            url = "fuchsia-boot:///#resource",
            path = "/".to_string(),
            resource = Some("resource".to_string()),
        }
        test_parse_empty_root_empty_resource => {
            url = "fuchsia-boot://#",
            path = "/".to_string(),
            resource = None,
        }
        test_parse_empty_root_present_resource => {
            url = "fuchsia-boot://#meta/root.cm",
            path = "/".to_string(),
            resource = Some("meta/root.cm".to_string()),
        }
        test_parse_large_path_segments => {
            url = format!(
                "fuchsia-boot:///{}/{}/{}",
                "a".repeat(255),
                "b".repeat(255),
                "c".repeat(255),
            ),
            path = format!("/{}/{}/{}", "a".repeat(255), "b".repeat(255), "c".repeat(255)),
            resource = None,
        }
    }

    test_parse_err! {
        test_parse_missing_scheme => {
            urls = [
                "package",
            ],
            err = ParseError::MissingScheme,
        }
        test_parse_invalid_scheme => {
            urls = [
                "fuchsia-pkg://",
            ],
            err = ParseError::InvalidScheme,
        }
        test_parse_invalid_path => {
            urls = [
                "fuchsia-boot:////",
            ],
            err = ParseError::InvalidPathSegment(PackagePathSegmentError::Empty),
        }
        test_parse_invalid_path_another => {
            urls = [
                "fuchsia-boot:///package:1234",
            ],
            err = ParseError::InvalidPathSegment(
                PackagePathSegmentError::InvalidCharacter { character: ':'}),
        }
        test_parse_invalid_path_segment => {
            urls = [
                "fuchsia-boot:///path/foo$bar/baz",
            ],
            err = ParseError::InvalidPathSegment(
                PackagePathSegmentError::InvalidCharacter { character: '$' }
            ),
        }
        test_parse_path_cannot_be_longer_than_255_chars => {
            urls = [
                &format!("fuchsia-boot:///fuchsia.com/{}", "a".repeat(256)),
            ],
            err = ParseError::InvalidPathSegment(PackagePathSegmentError::TooLong(256)),
        }
        test_parse_path_cannot_have_invalid_characters => {
            urls = [
                "fuchsia-boot:///$",
            ],
            err = ParseError::InvalidPathSegment(
                PackagePathSegmentError::InvalidCharacter { character: '$' }
            ),
        }
        test_parse_path_cannot_have_invalid_characters_another => {
            urls = [
                "fuchsia-boot:///foo$bar",
            ],
            err = ParseError::InvalidPathSegment(
                PackagePathSegmentError::InvalidCharacter { character: '$' }
            ),
        }
        test_parse_host_must_be_empty => {
            urls = [
                "fuchsia-boot://hello",
            ],
            err = ParseError::HostMustBeEmpty,
        }
        test_parse_resource_cannot_be_slash => {
            urls = [
                "fuchsia-boot:///package#/",
            ],
            err = ParseError::InvalidResourcePath(ResourcePathError::PathStartsWithSlash),
        }
        test_parse_resource_cannot_start_with_slash => {
            urls = [
                "fuchsia-boot:///package#/foo",
                "fuchsia-boot:///package#/foo/bar",
            ],
            err = ParseError::InvalidResourcePath(ResourcePathError::PathStartsWithSlash),
        }
        test_parse_resource_cannot_end_with_slash => {
            urls = [
                "fuchsia-boot:///package#foo/",
                "fuchsia-boot:///package#foo/bar/",
            ],
            err = ParseError::InvalidResourcePath(ResourcePathError::PathEndsWithSlash),
        }
        test_parse_resource_cannot_contain_dot_dot => {
            urls = [
                "fuchsia-boot:///package#foo/../bar",
            ],
            err = ParseError::InvalidResourcePath(ResourcePathError::NameIsDotDot),
        }
        test_parse_resource_cannot_contain_empty_segments => {
            urls = [
                "fuchsia-boot:///package#foo//bar",
            ],
            err = ParseError::InvalidResourcePath(ResourcePathError::NameEmpty),
        }
        test_parse_resource_cannot_contain_percent_encoded_nul_chars => {
            urls = [
                "fuchsia-boot:///package#foo%00bar",
            ],
            err = ParseError::InvalidResourcePath(ResourcePathError::NameContainsNull),
        }
        test_parse_rejects_query_params => {
            urls = [
                "fuchsia-boot:///package?foo=bar",
            ],
            err = ParseError::ExtraQueryParameters,
        }
    }

    test_format! {
        test_format_path_url => {
            parsed = BootUrl::new_path("/path/to".to_string()).unwrap(),
            formatted = "fuchsia-boot:///path/to",
        }
        test_format_resource_url => {
            parsed = BootUrl::new_resource("/path/to".to_string(), "path/to/resource".to_string()).unwrap(),
            formatted = "fuchsia-boot:///path/to#path/to/resource",
        }
    }

    #[test]
    fn test_new_path() {
        let url = BootUrl::new_path("/path/to".to_string()).unwrap();
        assert_eq!("/path/to", url.path());
        assert_eq!(None, url.resource());
        assert_eq!(url, url.root_url());
        assert_eq!("fuchsia-boot:///path/to", format!("{}", url.root_url()));
    }

    #[test]
    fn test_new_resource() {
        let url = BootUrl::new_resource("/path/to".to_string(), "foo/bar".to_string()).unwrap();
        assert_eq!("/path/to", url.path());
        assert_eq!(Some("foo/bar"), url.resource());
        let mut url_no_resource = url.clone();
        url_no_resource.resource = None;
        assert_eq!(url_no_resource, url.root_url());
        assert_eq!("fuchsia-boot:///path/to", format!("{}", url.root_url()));
    }

    #[test]
    fn test_new_resource_without_variant() {
        let url =
            BootUrl::new_resource_without_variant("/name/0".to_string(), "foo/bar".to_string())
                .unwrap();
        assert_eq!("/name", url.path());
        assert_eq!(Some("foo/bar"), url.resource());

        let url = BootUrl::new_resource_without_variant("/name".to_string(), "foo/bar".to_string())
            .unwrap();
        assert_eq!("/name", url.path());
        assert_eq!(Some("foo/bar"), url.resource());
    }

    #[test]
    fn test_from_component_url() {
        let component_url = AbsoluteComponentUrl::new(
            "fuchsia-pkg://fuchsia.com".parse().unwrap(),
            "package_name".parse().unwrap(),
            None,
            None,
            "path/to/resource.txt".into(),
        )
        .unwrap();
        let boot_url = BootUrl::try_from(&component_url).unwrap();
        assert_eq!(
            boot_url,
            BootUrl { path: "/package_name".into(), resource: Some("path/to/resource.txt".into()) }
        );
    }
}<|MERGE_RESOLUTION|>--- conflicted
+++ resolved
@@ -75,21 +75,12 @@
     }
 }
 
-<<<<<<< HEAD
-#[cfg(mistos)]
-impl std::str::FromStr for BootUrl {
-    type Err = ParseError;
-
-    fn from_str(url: &str) -> Result<Self, Self::Err> {
-        Self::parse(url)
-=======
 impl TryFrom<&AbsoluteComponentUrl> for BootUrl {
     type Error = ParseError;
     fn try_from(component_url: &AbsoluteComponentUrl) -> Result<Self, ParseError> {
         let path = format!("/{}", component_url.package_url().name());
         let resource = component_url.resource().to_string();
         Self::new_resource(path, resource)
->>>>>>> 5203cf68
     }
 }
 
