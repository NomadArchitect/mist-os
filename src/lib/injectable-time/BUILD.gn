--- conflicted
+++ resolved
@@ -14,13 +14,8 @@
     "//src/lib/fuchsia-sync",
     "//third_party/rust_crates:chrono",
   ]
-<<<<<<< HEAD
   if (is_fuchsia || is_mistos) {
-    deps += [ "//src/lib/zircon/rust:fuchsia-zircon" ]
-=======
-  if (is_fuchsia) {
     deps += [ "//sdk/rust/zx" ]
->>>>>>> e4452e1b
   }
   sources = [
     "src/injectable_time.rs",
