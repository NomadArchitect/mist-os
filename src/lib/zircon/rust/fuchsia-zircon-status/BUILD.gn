--- conflicted
+++ resolved
@@ -4,18 +4,17 @@
 # found in the LICENSE file.
 
 import("//build/rust/rustc_library.gni")
-<<<<<<< HEAD
-import("//build/rust/rustc_test.gni")
 import("//build/testing/boot_tests/mistos_unittest_zbi.gni")
-
-_common_deps = [ "//src/lib/zircon/rust/fuchsia-zircon-types" ]
-_common_sources = [ "src/lib.rs" ]
-=======
->>>>>>> e4452e1b
 
 rustc_library("fuchsia-zircon-status") {
   edition = "2021"
-<<<<<<< HEAD
+  sources = _common_sources
+  deps = _common_deps
+}
+
+rustc_test("status-tests") {
+  name = "fuchsia_zircon_status_tests"
+  edition = "2021"
   sources = _common_sources
   deps = _common_deps
 }
@@ -36,8 +35,4 @@
   if (is_mistos) {
     deps += [ ":mistos-zircon-status-tests" ]
   }
-=======
-  sources = [ "src/lib.rs" ]
-  deps = [ "//sdk/rust/zx-status" ]
->>>>>>> e4452e1b
 }