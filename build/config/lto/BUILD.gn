--- conflicted
+++ resolved
@@ -56,9 +56,6 @@
     configs = [ "//build/config/riscv64:lto-workarounds" ]
   }
 
-<<<<<<< HEAD
-  if (!(is_fuchsia || is_mistos) || is_kernel) {
-=======
   visibility = [ ":*" ]
 }
 
@@ -70,8 +67,7 @@
     ":lto-workarounds",
   ]
 
-  if (!is_fuchsia || is_kernel) {
->>>>>>> ecb08f81
+  if (!(is_fuchsia || is_mistos) || is_kernel) {
     configs += [ ":lto-whole-program-devirtualization" ]
   }
 
