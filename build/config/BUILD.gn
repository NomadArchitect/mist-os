--- conflicted
+++ resolved
@@ -24,29 +24,12 @@
 }
 
 declare_args() {
-<<<<<<< HEAD
-  if (is_fuchsia || is_mistos) {
-    # Controls whether the compiler emits full stack frames for function calls.
-    # This reduces performance but increases the ability to generate good
-    # stack traces, especially when we have bugs around unwind table generation.
-    # It applies only for Fuchsia targets (see below where it is unset).
-    #
-    # TODO(https://fxbug.dev/376749368) Enabling frame pointers breaks on RISCV release.
-    enable_frame_pointers = is_debug || target_cpu != "riscv64"
-  }
-
-=======
->>>>>>> e47932fb
   # Controls whether to promote warnings to errors.
   deny_warnings = true
 }
 
 # No frame pointers for host compiles.
-<<<<<<< HEAD
-if (!(is_fuchsia || is_mistos)) {
-=======
 if (current_toolchain == host_toolchain) {
->>>>>>> e47932fb
   enable_frame_pointers = false
 }
 
