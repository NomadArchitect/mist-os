--- conflicted
+++ resolved
@@ -36,13 +36,8 @@
       "//src/lib/fuchsia-async",
       "//third_party/rust_crates:futures",
     ]
-<<<<<<< HEAD
     if (is_fuchsia || is_mistos) {
-      deps += [ "//src/lib/zircon/rust:fuchsia-zircon" ]
-=======
-    if (is_fuchsia) {
       deps += [ "//sdk/rust/zx" ]
->>>>>>> e4452e1b
     }
 
     if (defined(invoker.public_deps)) {
