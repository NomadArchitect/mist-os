--- conflicted
+++ resolved
@@ -291,14 +291,10 @@
 
     # The Fuchsia standard library has an implicit #[link] directive
     # pointing to libfdio.so
-<<<<<<< HEAD
-    if ((is_fuchsia || is_mistos) && (invoker.target_type == "executable" ||
-                       invoker.target_type == "shared_library")) {
-=======
-    if (is_fuchsia && (invoker.target_type == "executable" ||
-                       invoker.target_type == "shared_library" ||
-                       invoker.target_type == "loadable_module")) {
->>>>>>> e4452e1b
+    if ((is_fuchsia || is_mistos) &&
+        (invoker.target_type == "executable" ||
+         invoker.target_type == "shared_library" ||
+         invoker.target_type == "loadable_module")) {
       deps += [ "//src/lib/fdio/rust:fdio_for_rust_stdlib" ]
     }
 
