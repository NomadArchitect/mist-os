# Copyright 2021 The Fuchsia Authors. All rights reserved.
# Use of this source code is governed by a BSD-style license that can be
# found in the LICENSE file.

import("//build/cpp/sdk_source_set.gni")

# The base library that supports domain objects.
#
# It works on host and Fuchsia.
sdk_source_set("cpp_base") {
  category = "partner"

  # TODO(https://fxbug.dev/42055960): Rename SDK element to "fidl_cpp_base".
  api = "fidl_cpp_base_v2.api"
  sdk_name = "fidl_cpp_base_v2"
  stable = true

  # TODO(https://fxbug.dev/42172264): We should represent the library as a
  # `sdk_static_library` when supported.
  build_as_static = true

  public = [
    "include/lib/fidl/cpp/box.h",
    "include/lib/fidl/cpp/internal/framework_err.h",
    "include/lib/fidl/cpp/internal/natural_types.h",
    "include/lib/fidl/cpp/natural_coding_traits.h",
    "include/lib/fidl/cpp/natural_decoder.h",
    "include/lib/fidl/cpp/natural_encoder.h",
    "include/lib/fidl/cpp/natural_types.h",
    "include/lib/fidl/cpp/wire_natural_conversions.h",
  ]
  sources = [
    "natural_coding_traits.cc",
    "natural_decoder.cc",
    "natural_encoder.cc",
    "natural_types.cc",
  ]
  public_deps = [
    "//sdk/lib/fidl/cpp/wire",
    "//sdk/lib/stdcompat",
    "//zircon/system/ulib/zx",
  ]
  deps = [ "//sdk/lib/fidl_base" ]
  public_configs = [ ":cpp_base.headers" ]
}

config("cpp_base.headers") {
  include_dirs = [ "include" ]
}

# The IPC library that adds messaging APIs on top of domain objects.
#
# It is Fuchsia-only.
if (is_fuchsia) {
  sdk_source_set("cpp") {
    category = "partner"
    stable = true

    # TODO(https://fxbug.dev/42055960): Rename SDK element to "fidl_cpp".
    api = "fidl_cpp_v2.api"
    sdk_name = "fidl_cpp_v2"

    # TODO(https://fxbug.dev/42172264): We should represent the library as a
    # `sdk_static_library` when supported.
    build_as_static = true

    public = [
      "include/lib/fidl/cpp/any_error_in.h",
      "include/lib/fidl/cpp/channel.h",
      "include/lib/fidl/cpp/client.h",
      "include/lib/fidl/cpp/internal/channel_endpoint_conversions.h",
      "include/lib/fidl/cpp/internal/client_details.h",
      "include/lib/fidl/cpp/internal/make_response_context.h",
      "include/lib/fidl/cpp/internal/natural_client_base.h",
      "include/lib/fidl/cpp/internal/natural_message_encoder.h",
      "include/lib/fidl/cpp/internal/thenable.h",
      "include/lib/fidl/cpp/unified_messaging.h",
      "include/lib/fidl/cpp/unified_messaging_declarations.h",
    ]
    sources = [
      "any_error_in.cc",
      "internal/natural_message_encoder.cc",
    ]
    public_deps = [
      "//sdk/lib/async",
      "//sdk/lib/fidl/cpp:cpp_base",
      "//sdk/lib/fidl_base",
    ]
  }
}

# The support header for HLCPP / Natural conversion
sdk_source_set("hlcpp_conversion") {
  category = "partner"
  stable = true
  api = "fidl_cpp_hlcpp_conversion.api"
  sdk_name = "fidl_cpp_hlcpp_conversion"
  public = [ "include/lib/fidl/cpp/hlcpp_conversion.h" ]
  public_configs = [ ":cpp_base.headers" ]
  public_deps = [
    "//sdk/lib/fidl/cpp:cpp_base",
    "//sdk/lib/fidl/hlcpp:hlcpp_base",
  ]
}

# The support header for Natural type printing
sdk_source_set("natural_ostream") {
  category = "partner"
  stable = true
<<<<<<< HEAD

  sources = [
    "clone.cc",
    "clone.h",
    "coding_traits.h",
    "comparison.h",
    "decoder.cc",
    "decoder.h",
    "encoder.cc",
    "encoder.h",
    "enum.h",
    "internal/bitset.h",
    "internal/natural_types_header.h",
    "internal/natural_types_implementation.h",
    "message.cc",
    "message.h",
    "message_buffer.cc",
    "message_buffer.h",
    "message_part.h",
    "string.h",
    "traits.h",
    "types.h",
    "vector.h",
  ]

  include_base = "//sdk"

  public_configs = [ "//sdk/config" ]

  public_deps = [
    "//sdk/lib/fidl_base",
    "//sdk/lib/fit",
    "//sdk/lib/fit-promise",
    "//sdk/lib/stdcompat",
  ]

  if (is_fuchsia || is_mistos) {
    sources += [
      "interface_handle.h",
      "interface_request.h",
    ]
    public_deps += [
      "//sdk/lib/fidl",
      "//zircon/system/ulib/zx",
    ]
  }
=======
  api = "fidl_cpp_natural_ostream.api"
  sdk_name = "fidl_cpp_natural_ostream"
  public = [ "include/lib/fidl/cpp/natural_ostream.h" ]
  public_deps = [ "//sdk/lib/fidl/cpp:cpp_base" ]
  public_configs = [ ":cpp_base.headers" ]
>>>>>>> 23ad8fe2
}<|MERGE_RESOLUTION|>--- conflicted
+++ resolved
@@ -51,7 +51,7 @@
 # The IPC library that adds messaging APIs on top of domain objects.
 #
 # It is Fuchsia-only.
-if (is_fuchsia) {
+if (is_fuchsia || is_mistos) {
   sdk_source_set("cpp") {
     category = "partner"
     stable = true
@@ -107,58 +107,9 @@
 sdk_source_set("natural_ostream") {
   category = "partner"
   stable = true
-<<<<<<< HEAD
-
-  sources = [
-    "clone.cc",
-    "clone.h",
-    "coding_traits.h",
-    "comparison.h",
-    "decoder.cc",
-    "decoder.h",
-    "encoder.cc",
-    "encoder.h",
-    "enum.h",
-    "internal/bitset.h",
-    "internal/natural_types_header.h",
-    "internal/natural_types_implementation.h",
-    "message.cc",
-    "message.h",
-    "message_buffer.cc",
-    "message_buffer.h",
-    "message_part.h",
-    "string.h",
-    "traits.h",
-    "types.h",
-    "vector.h",
-  ]
-
-  include_base = "//sdk"
-
-  public_configs = [ "//sdk/config" ]
-
-  public_deps = [
-    "//sdk/lib/fidl_base",
-    "//sdk/lib/fit",
-    "//sdk/lib/fit-promise",
-    "//sdk/lib/stdcompat",
-  ]
-
-  if (is_fuchsia || is_mistos) {
-    sources += [
-      "interface_handle.h",
-      "interface_request.h",
-    ]
-    public_deps += [
-      "//sdk/lib/fidl",
-      "//zircon/system/ulib/zx",
-    ]
-  }
-=======
   api = "fidl_cpp_natural_ostream.api"
   sdk_name = "fidl_cpp_natural_ostream"
   public = [ "include/lib/fidl/cpp/natural_ostream.h" ]
   public_deps = [ "//sdk/lib/fidl/cpp:cpp_base" ]
   public_configs = [ ":cpp_base.headers" ]
->>>>>>> 23ad8fe2
 }