--- conflicted
+++ resolved
@@ -368,17 +368,10 @@
       defines += [ "KERNEL_NO_USERABI" ]
     }
 
-<<<<<<< HEAD
-    if (use_elf_kernel) {
-      defines += [ "ELF_KERNEL" ]
-    }
-
     if (is_mistos) {
-      configs += [ "//build/config/mistos:mistos_define" ]
-    }
-
-=======
->>>>>>> 31e80f47
+      configs += [ "//build/config/fuchsia:mistos_define" ]
+    }
+
     cflags = [ "-fpie" ]
   }
 
