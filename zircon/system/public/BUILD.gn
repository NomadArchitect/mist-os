--- conflicted
+++ resolved
@@ -2,13 +2,7 @@
 # Use of this source code is governed by a BSD-style license that can be
 # found in the LICENSE file.
 
-<<<<<<< HEAD
-import("//build/cpp/sdk_source_set.gni")
-
 # If not building for Fuchsia|mistos-os (e.g., linux, macos) then binaries need to get
-=======
-# If not building for Fuchsia (e.g., linux, macos) then binaries need to get
->>>>>>> 5ebe89cf
 # zircon headers directly from source. Otherwise they come from sysroot.
 config("public_config") {
   include_dirs = [ "." ]
